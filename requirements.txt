--- conflicted
+++ resolved
@@ -1,10 +1,4 @@
-<<<<<<< HEAD
-Flask==0.11.1
-psutil==5.2.2
-requests==2.10.0
-peewee==2.10.1
-=======
 Flask ~= 0.12.2
 psutil ~= 5.4.0
 requests ~= 2.18.4
->>>>>>> 5db093c1
+peewee ~= 2.10.1