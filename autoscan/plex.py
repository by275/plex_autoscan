import logging
import os
import re
import sqlite3
import time
from contextlib import closing
import shlex
from pathlib import Path
from typing import List

from plexapi.server import PlexServer
from tabulate import tabulate

from autoscan import db, utils

logger = logging.getLogger("PLEX")


def scan(config, lock, path, scan_for, section, scan_type, resleep_paths):
    scan_path = ""

    # sleep for delay
    while True:
        logger.info("Scan request from %s for '%s'.", scan_for, path)

        if config["SERVER_SCAN_DELAY"]:
            logger.info("Sleeping for %d seconds...", config["SERVER_SCAN_DELAY"])
            time.sleep(config["SERVER_SCAN_DELAY"])

        # check if root scan folder for
        if path in resleep_paths:
            logger.info("Another scan request occurred for folder of '%s'.", path)
            logger.info("Sleeping again for %d seconds...", config["SERVER_SCAN_DELAY"])
            while path in resleep_paths:
                resleep_paths.remove(path)
        else:
            break

    # check file exists
    checks = 0
    check_path = utils.map_pushed_path_file_exists(config, path)
    scan_path_is_directory = os.path.isdir(check_path)
    scan_path_is_asset = utils.allowed_scan_extension(check_path, config["PLEX_ASSET_EXTENSIONS"])  # mod
    scan_path_in_extras = Path(check_path).parent.name.lower() in map(str.lower, config["PLEX_EXTRA_DIRS"])  # mod

    while True:
        checks += 1
        if os.path.exists(check_path):
            logger.info(
                "File '%s' exists on check %d of %d.",
                check_path,
                checks,
                config["SERVER_MAX_FILE_CHECKS"],
            )
            if not scan_path:
                scan_path = os.path.dirname(path).strip() if not scan_path_is_directory else path.strip()
                # mod - change scan_path to its parent if it's in extras like 'featurettes.'
                if scan_path_in_extras:
                    scan_path = os.path.dirname(scan_path)
            break

        if (
            not scan_path_is_directory
            and config["SERVER_SCAN_FOLDER_ON_FILE_EXISTS_EXHAUSTION"]
            and config["SERVER_MAX_FILE_CHECKS"] - checks == 1
        ):
            # penultimate check but SERVER_SCAN_FOLDER_ON_FILE_EXISTS_EXHAUSTION was turned on
            # lets make scan path the folder instead for the final check
            logger.warning(
                "File '%s' reached the penultimate file check. Changing scan path to '%s'. Final check commences "
                "in %s seconds...",
                check_path,
                os.path.dirname(path),
                config["SERVER_FILE_CHECK_DELAY"],
            )
            check_path = os.path.dirname(check_path).strip()
            scan_path = os.path.dirname(path).strip()
            scan_path_is_directory = os.path.isdir(check_path)
            time.sleep(config["SERVER_FILE_CHECK_DELAY"])
            # send Rclone cache clear if enabled
            if config["RCLONE"]["RC_CACHE_REFRESH"]["ENABLED"]:
                utils.rclone_rc_clear_cache(config, check_path)

        elif checks >= config["SERVER_MAX_FILE_CHECKS"]:
            logger.warning("File '%s' exhausted all available checks. Aborting scan request.", check_path)
            # remove item from database if sqlite is enabled
            if config["SERVER_USE_SQLITE"]:
                if db.remove_item(path):
                    logger.info("Removed '%s' from Autoscan database.", path)
                    time.sleep(1)
                else:
                    logger.error("Failed removing '%s' from Autoscan database.", path)
            return

        else:
            logger.info(
                "File '%s' did not exist on check %d of %d. Checking again in %s seconds...",
                check_path,
                checks,
                config["SERVER_MAX_FILE_CHECKS"],
                config["SERVER_FILE_CHECK_DELAY"],
            )
            time.sleep(config["SERVER_FILE_CHECK_DELAY"])
            # send Rclone cache clear if enabled
            if config["RCLONE"]["RC_CACHE_REFRESH"]["ENABLED"]:
                utils.rclone_rc_clear_cache(config, check_path)

    # invoke plex scanner
    priority = utils.get_priority(config, scan_path)
    logger.debug("Waiting for turn in the scan request backlog with priority '%d'...", priority)

    lock.acquire(priority)
    try:
        logger.info("Scan request is now being processed...")
        # wait for existing scanners being ran by Plex
        if config["PLEX_WAIT_FOR_EXTERNAL_SCANNERS"] and not wait_plex_scanner(config):
            # remove item from database if sqlite is enabled
            if config["SERVER_USE_SQLITE"]:
                if db.remove_item(path):
                    logger.info("Removed '%s' from Autoscan database.", path)
                    time.sleep(1)
                else:
                    logger.error("Failed removing '%s' from Autoscan database.", path)
            return

        # run external command before scan if supplied
        if len(config["RUN_COMMAND_BEFORE_SCAN"]) > 2:
            logger.info("Running external command: %r", config["RUN_COMMAND_BEFORE_SCAN"])
            utils.run_command(config["RUN_COMMAND_BEFORE_SCAN"])
            logger.info("Finished running external command.")

        # wait for Plex to become responsive (if PLEX_CHECK_BEFORE_SCAN is enabled)
        if config.get("PLEX_CHECK_BEFORE_SCAN", False):
            plex_account_user = wait_plex_alive(config)
            if plex_account_user is not None:
                logger.info(
                    "Plex is available for media scanning - (Server Account: '%s')",
                    plex_account_user,
                )

        # begin scan
        logger.info("Sending scan request for: %s", scan_path)
        scan_plex_section(config, str(section), scan_path=scan_path)
        logger.info("Finished scan!")

        # remove item from Plex database if sqlite is enabled
        if config["SERVER_USE_SQLITE"]:
            if db.remove_item(path):
                logger.debug("Removed '%s' from Autoscan database.", path)
                time.sleep(1)
                logger.info("There are %d queued item(s) remaining.", db.queued_count())
            else:
                logger.error("Failed removing '%s' from Autoscan database.", path)

        # empty trash if configured
        if config["PLEX_EMPTY_TRASH"] and config["PLEX_TOKEN"] and config["PLEX_EMPTY_TRASH_MAX_FILES"]:
            logger.debug("Checking deleted items count in 10 seconds...")
            time.sleep(10)

            # check deleted item count, don't proceed if more than this value
            deleted_items = get_deleted_count(config)
            if deleted_items > config["PLEX_EMPTY_TRASH_MAX_FILES"]:
                logger.warning(
                    "There were %d deleted files. Skip emptying of trash for Section '%s'.",
                    deleted_items,
                    section,
                )
            elif deleted_items == -1:
                logger.error("Could not determine deleted item count. Abort emptying of trash.")
            elif not config["PLEX_EMPTY_TRASH_ZERO_DELETED"] and not deleted_items and scan_type != "Upgrade":
                logger.debug("Skipping emptying trash as there were no deleted items.")
            else:
                logger.info("Emptying trash to clear %d deleted items...", deleted_items)
                empty_trash_plex_section(config, str(section))

        # analyze movie/episode
        if (
            config["PLEX_ANALYZE_TYPE"].lower() != "off"
            and not scan_path_is_directory
            and not scan_path_is_asset
            and not scan_path_in_extras
        ):
            logger.info("Starting '%s' analysis in 10 seconds...", config["PLEX_ANALYZE_TYPE"].lower())
            time.sleep(10)
            logger.debug("Sending analysis request...")
            metadata_item_ids = get_file_metadata_ids(config, path)
            if metadata_item_ids:
                analyze_plex_item(config, metadata_item_ids)
            else:
                logger.warning(
                    "Aborting analysis of '%s' because could not find any 'metadata_item_id' for it.",
                    path,
                )

        # mod - run smi2srt for check_path where scan has just finished
        if config["USE_SMI2SRT"]:
            processed_subtitles = utils.process_subtitle(check_path)
            if processed_subtitles:
                logger.info("Processed subtitles: %s", processed_subtitles)

        # mod - refresh to properly add assets to media item
        if not scan_path_in_extras:
            for asset in Path(check_path).parent.glob("*.*"):
                if asset.suffix[1:].lower() not in map(str.lower, config["PLEX_ASSET_EXTENSIONS"]):
                    continue
                asset_path = Path(path).parent.joinpath(asset.name)  # from local to plex path
                path_like = re.sub(r"\.(ko|kor|en|eng)$", "", asset_path.stem, flags=re.IGNORECASE)
                path_like = asset_path.parent.joinpath(path_like)
                metadata_item_id = get_file_metadata_item_id_like(config, str(path_like))
                if metadata_item_id is None:
                    logger.debug(
                        "Aborting refresh of '%s' as could not find 'metadata_item_id'.",
                        asset_path,
                    )
                    continue
                if metadata_item_id == get_stream_metadata_item_id(config, str(asset_path)):
                    logger.debug("Skipping refresh of '%s' as already registered.", asset_path)
                else:
                    refresh_plex_item(config, int(metadata_item_id))
                    time.sleep(10)

        # run external command after scan if supplied
        if len(config["RUN_COMMAND_AFTER_SCAN"]) > 2:
            logger.info("Running external command: %r", config["RUN_COMMAND_AFTER_SCAN"])
            utils.run_command(config["RUN_COMMAND_AFTER_SCAN"])
            logger.info("Finished running external command.")

    except Exception:
        logger.exception("Unexpected exception occurred while processing: '%s'", scan_path)
    finally:
        lock.release()
    return


############################################################
# db query - direct access to local plex db
############################################################


# mod
def get_file_metadata_item_id_like(config: dict, file_path: str) -> int:
    """for registering subtitles"""
    try:
        with sqlite3.connect(config["PLEX_DATABASE_PATH"]) as conn:
            conn.row_factory = sqlite3.Row
            with closing(conn.cursor()) as c:
                # query media_parts to retrieve media_item_row for this file
                media_item_row = c.execute(
                    "SELECT * FROM media_parts WHERE (file LIKE ?)", (file_path + "%",)
                ).fetchone()
                if media_item_row:
                    logger.debug("Found row in 'media_parts' where 'file' LIKE '%s'.", file_path)
                else:
                    logger.error("Could not locate record in 'media_parts' where 'file' LIKE '%s'.", file_path)
                    return None

                media_item_id = media_item_row["media_item_id"]
                if media_item_id and int(media_item_id):
                    # query db to find metadata_item_id
                    metadata_item_id = c.execute(
                        "SELECT * FROM media_items WHERE id=?", (int(media_item_id),)
                    ).fetchone()["metadata_item_id"]
                    if metadata_item_id and int(metadata_item_id):
                        logger.debug(
                            "Found 'metadata_item_id' for '%s': %d",
                            file_path,
                            int(metadata_item_id),
                        )
                        return int(metadata_item_id)

    except Exception:
        logger.exception("Exception finding 'metadata_item_id' for '%s': ", file_path)
    return None


# mod
def get_stream_metadata_item_id(config: dict, file_path: str) -> int:
    """for registering subtitles"""
    try:
        url_path = "file://" + file_path.replace("%", "%25").replace(" ", "%20")
        with sqlite3.connect(config["PLEX_DATABASE_PATH"]) as conn:
            conn.row_factory = sqlite3.Row
            with closing(conn.cursor()) as c:
                # query media_streams to retrieve media_item_row for this url
                media_item_row = c.execute("SELECT * FROM media_streams WHERE url=?", (url_path,)).fetchone()

                if not media_item_row:
                    logger.debug(
                        "Could not locate record in 'media_streams' where 'url' = '%s'.",
                        url_path,
                    )
                    return None

                media_item_id = media_item_row["media_item_id"]
                if media_item_id and int(media_item_id):
                    # query db to find metadata_item_id
                    metadata_item_id = c.execute(
                        "SELECT * FROM media_items WHERE id=?", (int(media_item_id),)
                    ).fetchone()["metadata_item_id"]
                    if metadata_item_id and int(metadata_item_id):
                        logger.debug("Found 'metadata_item_id' for '%s': %d", url_path, int(metadata_item_id))
                        return int(metadata_item_id)

    except Exception:
        logger.exception("Exception finding 'metadata_item_id' for '%s': ", url_path)
    return None


def get_file_metadata_ids(config: dict, file_path: str) -> List[int]:
    """for analyze_plex_item()"""
    results = []
    media_item_row = None

    try:
        with sqlite3.connect(config["PLEX_DATABASE_PATH"]) as conn:
            conn.row_factory = sqlite3.Row
            with closing(conn.cursor()) as c:
                # query media_parts to retrieve media_item_row for this file
                for x in range(5):
                    media_item_row = c.execute("SELECT * FROM media_parts WHERE file=?", (file_path,)).fetchone()
                    if media_item_row:
                        logger.debug(
                            "Found row in 'media_parts' where 'file' = '%s' after %d of 5 tries.",
                            file_path,
                            x + 1,
                        )
                        break
                    logger.error(
                        "Could not locate record in 'media_parts' where 'file' = '%s' in %d of 5 attempts...",
                        file_path,
                        x + 1,
                    )
                    time.sleep(10)

                if not media_item_row:
                    logger.error(
                        "Could not locate record in 'media_parts' where 'file' = '%s' after 5 tries",
                        file_path,
                    )
                    return None

                media_item_id = media_item_row["media_item_id"]
                if media_item_id and int(media_item_id):
                    # query db to find metadata_item_id
                    metadata_item_id = c.execute(
                        "SELECT * FROM media_items WHERE id=?", (int(media_item_id),)
                    ).fetchone()["metadata_item_id"]
                    if metadata_item_id and int(metadata_item_id):
                        logger.debug(
                            "Found 'metadata_item_id' for '%s': %d",
                            file_path,
                            int(metadata_item_id),
                        )

                        # query db to find parent_id of metadata_item_id
                        if config["PLEX_ANALYZE_DIRECTORY"]:
                            parent_id = c.execute(
                                "SELECT * FROM metadata_items WHERE id=?", (int(metadata_item_id),)
                            ).fetchone()["parent_id"]
                            if not parent_id or not int(parent_id):
                                # could not find parent_id of this item, likely its a movie...
                                # lets just return the metadata_item_id
                                return [int(metadata_item_id)]
                            logger.debug("Found 'parent_id' for '%s': %d", file_path, int(parent_id))

                            # if mode is basic, single parent_id is enough
                            if config["PLEX_ANALYZE_TYPE"].lower() == "basic":
                                return [int(parent_id)]

                            # lets find all metadata_item_id's with this parent_id for use with deep analysis
                            metadata_items = c.execute(
                                "SELECT * FROM metadata_items WHERE parent_id=?", (int(parent_id),)
                            ).fetchall()
                            if not metadata_items:
                                # could not find any results, lets just return metadata_item_id
                                return [int(metadata_item_id)]

                            for row in metadata_items:
                                if row["id"] and int(row["id"]) and int(row["id"]) not in results:
                                    results.append(int(row["id"]))

                            logger.debug("Found 'media_item_id' for '%s': %s", file_path, results)
                            logger.info(
                                "Found %d 'media_item_id' to deep analyze for: '%s'",
                                len(results),
                                file_path,
                            )
                        else:
                            # user had PLEX_ANALYZE_DIRECTORY as False - lets just scan the single metadata_item_id
                            results.append(int(metadata_item_id))

    except Exception:
        logger.exception("Exception finding metadata_item_id for '%s': ", file_path)
    return results


def get_deleted_count(config: dict) -> int:
    """for empty_trash_plex_section()"""
    try:
        with sqlite3.connect(config["PLEX_DATABASE_PATH"]) as conn:
            with closing(conn.cursor()) as c:
                deleted_metadata = c.execute(
                    "SELECT count(*) FROM metadata_items WHERE deleted_at IS NOT NULL"
                ).fetchone()[0]
                deleted_media_parts = c.execute(
                    "SELECT count(*) FROM media_parts WHERE deleted_at IS NOT NULL"
                ).fetchone()[0]

        return int(deleted_metadata) + int(deleted_media_parts)

    except Exception:
        logger.exception("Exception retrieving deleted item count from Plex DB: ")
    return -1


def get_section_id(config: dict, path: str) -> int:
    try:
        with sqlite3.connect(config["PLEX_DATABASE_PATH"]) as conn:
            conn.row_factory = sqlite3.Row
            conn.text_factory = str
            with closing(conn.cursor()) as c:
                # check if file exists in plex
                logger.debug(
                    "Checking if root folder path '%s' matches Plex Library root path in the Plex DB.",
                    path,
                )
                section_data = c.execute("SELECT library_section_id,root_path FROM section_locations").fetchall()
                for section_id, root_path in section_data:
                    if path.startswith(root_path + os.sep):
                        logger.debug(
                            "Plex Library Section ID '%d' matching root folder '%s' was found in the Plex DB.",
                            section_id,
                            root_path,
                        )
                        return int(section_id)
                logger.debug("Unable to map '%s' to a Section ID.", path)

    except Exception:
        logger.exception("Exception while trying to map '%s' to a Section ID in the Plex DB: ", path)
    return -1


############################################################
# api request - plexapi
############################################################


def get_plex_api(config: dict):
    """Getting a PlexServer instance"""
    url = config.get("PLEX_LOCAL_URL", "")
    token = config.get("PLEX_TOKEN", "")
    try:
        if not url or not token:
            raise ValueError(
                "Unable to check if Plex was ready because 'PLEX_LOCAL_URL' and/or 'PLEX_TOKEN' are missing in config."
            )
        return PlexServer(url, token)
    except Exception as e:
        try:
            url = "http://localhost:32400"
            token, pref = utils.get_token_from_pref()
            if token is not None:
                api = PlexServer(url, token)
                logger.warning(
                    "****** FALLBACK PLEX CONNECTION: Unable to check if Plex was ready using 'PLEX_LOCAL_URL' and 'PLEX_TOKEN' in config. Instead, we will use a local server connection to '%s' with 'PLEX_TOKEN' found in '%s' for the current runtime. You may want to consider update config and suppress this warning message.",
                    url,
                    pref,
                )
                config["PLEX_LOCAL_URL"] = url
                config["PLEX_TOKEN"] = token
                return api
        except Exception:
            pass
<<<<<<< HEAD
        # raise original error
        if e.__class__.__name__ == "ValueError":
            logger.error(e)
        elif e.__class__.__name__ == "Unauthorized":
            logger.error("You are unauthorized to access Plex Server. Check if 'PLEX_TOKEN' in config is valid.")
=======
        # logging original error
        if e.__class__.__name__ == "ValueError":
            logger.error(e)
        elif e.__class__.__name__ == "Unauthorized":
            # plexapi.exceptions.Unauthorized
            logger.error("You are unauthorized to access Plex Server. Check if 'PLEX_TOKEN' in config is valid.")
        elif e.__class__.__name__ == "BadRequest":
            # plexapi.exceptions.BadRequest
            logger.error(e)
>>>>>>> 75cc4053
        else:
            logger.exception(e)
        return None


def refresh_plex_item(config: dict, metadata_item_id: int) -> None:
    api = get_plex_api(config)
    if api is None:
        return
    try:
        item = api.fetchItem(metadata_item_id)
        item.refresh()
    except Exception:
        logger.exception("Exception refreshing 'metadata_item' %d: ", metadata_item_id)

<<<<<<< HEAD

def show_plex_sections(config: dict, detailed: bool = False) -> None:
    api = get_plex_api(config)
    if api is None:
        return
    try:
        tbl_headers = ["key", "title", "type"]
        if detailed:
            tbl_headers += ["items", "size", "lang", "locations"]
        tbl_rows = []
        for section in api.library.sections():
            row = [section.key, section.title, section.type]
            if detailed:
                row += [
                    section.totalSize,
                    f"{section.totalStorage/float(1024**4):5.2f}T",
                    section.language,
                    "\n".join("- " + l for l in section.locations),
                ]
            tbl_rows += [row]
        print(tabulate(tbl_rows, headers=tbl_headers))
    except Exception:
        logger.exception("Issue encountered when attempting to list sections info.")


=======

def show_plex_sections(config: dict, detailed: bool = False) -> None:
    api = get_plex_api(config)
    if api is None:
        return
    try:
        tbl_headers = ["key", "title", "type"]
        if detailed:
            tbl_headers += ["items", "size", "lang", "locations"]
        tbl_rows = []
        for section in api.library.sections():
            row = [section.key, section.title, section.type]
            if detailed:
                row += [
                    section.totalSize,
                    f"{section.totalStorage/float(1024**4):5.2f}T",
                    section.language,
                    "\n".join("- " + l for l in section.locations),
                ]
            tbl_rows += [row]
        print(tabulate(tbl_rows, headers=tbl_headers))
    except Exception:
        logger.exception("Issue encountered when attempting to list sections info.")


>>>>>>> 75cc4053
def wait_plex_alive(config: dict) -> str:
    check_attempts = 0
    while True:
        check_attempts += 1
        try:
            return get_plex_api(config).account().username
        except Exception:
            logger.exception("Exception checking if Plex was available at %s: ", config["PLEX_LOCAL_URL"])

        logger.warning("Checking again in 15 seconds (attempt %d)...", check_attempts)
        time.sleep(15)
        continue
    return None


def scan_plex_section(config: dict, section_id: str, scan_path: str = None) -> None:
    api = get_plex_api(config)
    if api is None:
        return
    try:
        section = api.library.sectionByID(int(section_id))
        section.update(path=scan_path)

        # wait for scan finished
        for i in range(40):
            time.sleep(min(15, 2**i))
            section.reload()
            if not section.refreshing:
                break
    except Exception:
        logger.exception("Exception while making a scan request:")


def empty_trash_plex_section(config: dict, section_id: str) -> None:
    control_files = config.get("PLEX_EMPTY_TRASH_CONTROL_FILES", [])
    if control_files:
        logger.info("Control file(s) are specified.")

        for control in control_files:
            if not os.path.exists(control):
                logger.info("Skip emptying of trash as control file is not present: '%s'", control)
                return

        logger.info("Commence emptying of trash as control file(s) are present.")

    api = get_plex_api(config)
    if api is None:
        return

    for x in range(5):
        try:
            section = api.library.sectionByID(int(section_id))
            section.emptyTrash()
            break
        except Exception:
            logger.exception(
                "Exception sending empty trash for Section '%s' in %d of 5 attempts: ",
                section_id,
                x + 1,
            )
            time.sleep(10)
    return

<<<<<<< HEAD
############################################################
# external scanner cli
############################################################
=======
>>>>>>> 75cc4053

############################################################
# external scanner cli
############################################################

<<<<<<< HEAD
def analyze_plex_item(config: dict, metadata_item_ids: List[int]) -> None:
    item_ids = ",".join(str(x) for x in metadata_item_ids)
    analyze_type = config["PLEX_ANALYZE_TYPE"].lower()  # basic, deep, loudness
    arg = "--analyze"
    if analyze_type == "deep":
        arg += "-deeply"
    elif analyze_type == "loudness":
        arg += "-loudness"
    scanner_args = [arg, "--item", item_ids]

    logger.debug("Starting '%s' analysis of 'metadata_item': %s", analyze_type, item_ids)
    run_plex_scanner(config, args=scanner_args)
    logger.info("Finished '%s' analysis of 'metadata_item': %s", analyze_type, item_ids)


def run_plex_scanner(config: dict, args: List[str] = None) -> int:
    if args is None:
        args = []

=======

def analyze_plex_item(config: dict, metadata_item_ids: List[int]) -> None:
    item_ids = ",".join(str(x) for x in metadata_item_ids)
    analyze_type = config["PLEX_ANALYZE_TYPE"].lower()  # basic, deep, loudness
    arg = "--analyze"
    if analyze_type == "deep":
        arg += "-deeply"
    elif analyze_type == "loudness":
        arg += "-loudness"
    scanner_args = [arg, "--item", item_ids]

    logger.debug("Starting '%s' analysis of 'metadata_item': %s", analyze_type, item_ids)
    run_plex_scanner(config, args=scanner_args)
    logger.info("Finished '%s' analysis of 'metadata_item': %s", analyze_type, item_ids)


def run_plex_scanner(config: dict, args: List[str] = None) -> int:
    if args is None:
        args = []

>>>>>>> 75cc4053
    if os.name == "nt":
        final_cmd = " ".join(['"' + config["PLEX_SCANNER"] + '"'] + args)
    else:
        cmd = "export LD_LIBRARY_PATH=" + config["PLEX_LD_LIBRARY_PATH"] + ";"
        if not config["USE_DOCKER"]:
            cmd += "export PLEX_MEDIA_SERVER_APPLICATION_SUPPORT_DIR=" + config["PLEX_SUPPORT_DIR"] + ";"
        cmd += " ".join([config["PLEX_SCANNER"]] + args)

        if config["USE_DOCKER"]:
            final_cmd = ["docker", "exec", "-u", config["PLEX_USER"], "-t", config["DOCKER_NAME"], "bash", "-c", cmd]
        elif config["USE_SUDO"]:
            final_cmd = ["sudo", "-u", config["PLEX_USER"], "bash", "-c", cmd]
        else:
            final_cmd = ["bash", "-c", cmd]

    return utils.run_command(final_cmd)[0]


def wait_plex_scanner(config: dict) -> bool:
    try:
        scanner_name = os.path.basename(config["PLEX_SCANNER"]).replace("\\", "")
        use_docker = config["USE_DOCKER"]
        plex_container = shlex.quote(config["DOCKER_NAME"])
        if not use_docker or not plex_container:
            plex_container = None
        running, process, container = utils.is_process_running(scanner_name, plex_container)
        while running and process:
            logger.info(
                "'%s' is running, pid: %d,%s cmdline: %r. Checking again in 60 seconds...",
                process.name(),
                process.pid,
                f" container: {container.strip() if use_docker and isinstance(container, str) else ''},",
                process.cmdline(),
            )
            time.sleep(60)
            running, process, container = utils.is_process_running(scanner_name, plex_container)
        logger.info("No '%s' processes were found.", scanner_name)
        return True
    except Exception:
        logger.warning(
            "There was a problem waiting for existing '%s' process(s) to finish. Aborting scan.",
            scanner_name,
        )
        return False<|MERGE_RESOLUTION|>--- conflicted
+++ resolved
@@ -471,13 +471,7 @@
                 return api
         except Exception:
             pass
-<<<<<<< HEAD
-        # raise original error
-        if e.__class__.__name__ == "ValueError":
-            logger.error(e)
-        elif e.__class__.__name__ == "Unauthorized":
-            logger.error("You are unauthorized to access Plex Server. Check if 'PLEX_TOKEN' in config is valid.")
-=======
+
         # logging original error
         if e.__class__.__name__ == "ValueError":
             logger.error(e)
@@ -487,7 +481,6 @@
         elif e.__class__.__name__ == "BadRequest":
             # plexapi.exceptions.BadRequest
             logger.error(e)
->>>>>>> 75cc4053
         else:
             logger.exception(e)
         return None
@@ -502,8 +495,6 @@
         item.refresh()
     except Exception:
         logger.exception("Exception refreshing 'metadata_item' %d: ", metadata_item_id)
-
-<<<<<<< HEAD
 
 def show_plex_sections(config: dict, detailed: bool = False) -> None:
     api = get_plex_api(config)
@@ -528,34 +519,6 @@
     except Exception:
         logger.exception("Issue encountered when attempting to list sections info.")
 
-
-=======
-
-def show_plex_sections(config: dict, detailed: bool = False) -> None:
-    api = get_plex_api(config)
-    if api is None:
-        return
-    try:
-        tbl_headers = ["key", "title", "type"]
-        if detailed:
-            tbl_headers += ["items", "size", "lang", "locations"]
-        tbl_rows = []
-        for section in api.library.sections():
-            row = [section.key, section.title, section.type]
-            if detailed:
-                row += [
-                    section.totalSize,
-                    f"{section.totalStorage/float(1024**4):5.2f}T",
-                    section.language,
-                    "\n".join("- " + l for l in section.locations),
-                ]
-            tbl_rows += [row]
-        print(tabulate(tbl_rows, headers=tbl_headers))
-    except Exception:
-        logger.exception("Issue encountered when attempting to list sections info.")
-
-
->>>>>>> 75cc4053
 def wait_plex_alive(config: dict) -> str:
     check_attempts = 0
     while True:
@@ -619,18 +582,10 @@
             time.sleep(10)
     return
 
-<<<<<<< HEAD
 ############################################################
 # external scanner cli
 ############################################################
-=======
->>>>>>> 75cc4053
-
-############################################################
-# external scanner cli
-############################################################
-
-<<<<<<< HEAD
+
 def analyze_plex_item(config: dict, metadata_item_ids: List[int]) -> None:
     item_ids = ",".join(str(x) for x in metadata_item_ids)
     analyze_type = config["PLEX_ANALYZE_TYPE"].lower()  # basic, deep, loudness
@@ -650,28 +605,6 @@
     if args is None:
         args = []
 
-=======
-
-def analyze_plex_item(config: dict, metadata_item_ids: List[int]) -> None:
-    item_ids = ",".join(str(x) for x in metadata_item_ids)
-    analyze_type = config["PLEX_ANALYZE_TYPE"].lower()  # basic, deep, loudness
-    arg = "--analyze"
-    if analyze_type == "deep":
-        arg += "-deeply"
-    elif analyze_type == "loudness":
-        arg += "-loudness"
-    scanner_args = [arg, "--item", item_ids]
-
-    logger.debug("Starting '%s' analysis of 'metadata_item': %s", analyze_type, item_ids)
-    run_plex_scanner(config, args=scanner_args)
-    logger.info("Finished '%s' analysis of 'metadata_item': %s", analyze_type, item_ids)
-
-
-def run_plex_scanner(config: dict, args: List[str] = None) -> int:
-    if args is None:
-        args = []
-
->>>>>>> 75cc4053
     if os.name == "nt":
         final_cmd = " ".join(['"' + config["PLEX_SCANNER"] + '"'] + args)
     else:
