import json
import logging
import os
import sys
import uuid
import argparse


logger = logging.getLogger("CONFIG")

base_config = {
    'PLEX_USER': 'plex',
    'PLEX_SECTION_PATH_MAPPINGS': {
        '1': [
            '/Movies/'
        ],
        '2': [
            '/TV/'
        ]
    },
    'PLEX_SCANNER': '/usr/lib/plexmediaserver/Plex\\ Media\\ Scanner',
    'PLEX_SUPPORT_DIR': '/var/lib/plexmediaserver/Library/Application\ Support',
    'PLEX_LD_LIBRARY_PATH': '/usr/lib/plexmediaserver',
    'PLEX_DATABASE_PATH': '/var/lib/plexmediaserver/Library/Application Support/Plex Media Server'
                          '/Plug-in Support/Databases/com.plexapp.plugins.library.db',
    'PLEX_LOCAL_URL': 'http://localhost:32400',
    'PLEX_EMPTY_TRASH': False,
    'PLEX_EMPTY_TRASH_MAX_FILES': 100,
    'PLEX_EMPTY_TRASH_CONTROL_FILES': [
        '/mnt/unionfs/mounted.bin'
    ],
    'PLEX_EMPTY_TRASH_ZERO_DELETED': False,
    'PLEX_WAIT_FOR_EXTERNAL_SCANNERS': True,
    'PLEX_ANALYZE_FILE': False,
    'PLEX_TOKEN': '',
    'SERVER_IP': '0.0.0.0',
    'SERVER_PORT': 3467,
    'SERVER_PASS': uuid.uuid4().hex,
    'SERVER_PATH_MAPPINGS': {
        '/mnt/unionfs': [
            '/home/seed/media/fused'
        ]
    },
    'SERVER_SCAN_DELAY': 5,
    'SERVER_MAX_FILE_CHECKS': 10,
    'SERVER_FILE_EXIST_PATH_MAPPINGS': {
        '/home/thompsons/plexdrive': [
            '/data'
        ]
    },
    'SERVER_ALLOW_MANUAL_SCAN': False,
    'SERVER_IGNORE_LIST': [
        '/.grab/',
        '.DS_Store',
        'Thumbs.db'
    ],
    'SERVER_USE_SQLITE': False,
    'DOCKER_NAME': 'plex',
    'USE_DOCKER': False,
    'USE_SUDO': True
}

settings = {
    'config': {
        'argv': '--config',
        'env': 'PLEX_AUTOSCAN_CONFIG',
        'default': os.path.join(os.path.dirname(sys.argv[0]), 'config', 'config.json')
    },
    'logfile': {
        'argv': '--logfile',
        'env': 'PLEX_AUTOSCAN_LOGFILE',
        'default': os.path.join(os.path.dirname(sys.argv[0]), 'plex_autoscan.log')
    },
    'loglevel': {
        'argv': '--loglevel',
        'env': 'PLEX_AUTOSCAN_LOGLEVEL',
        'default': 'INFO'
    }
}

def upgrade(config_path, cfg):
    fields = []
    fields_env = {}

    for name, data in base_config.items():
        if name not in cfg:
            cfg[name] = data
            fields.append(name)

<<<<<<< HEAD
    if added_fields and len(fields):
        with open(config_path, 'w') as fpc:
            json.dump(new_config, fpc, indent=4, sort_keys=True)
            fpc.close()
        logger.info("Upgraded config.json, added %d new field(s): %r", added_fields, fields)
    return new_config
=======
        if name in os.environ:
            fields_env[name] = os.environ[name]
            logger.info("Using ENV setting %s=%s", name, os.environ[name])

    # Only rewrite config file if new fields added
    if len(fields):
        logger.warn("Upgraded config, added %d new field(s): %r", len(fields), fields)
        build(config_path, cfg)

    # Update in-memory config with environment settings
    cfg.update(fields_env)

    return cfg

>>>>>>> 5db093c1

def load(cmd_args):
    config_path = get_setting(cmd_args, 'config')

    if not os.path.exists(config_path):
<<<<<<< HEAD
        build()
        exit(0)
=======
        logger.warn("No config file found, creating default config.")
        build(config_path)

>>>>>>> 5db093c1
    cfg = {}
    with open(config_path, 'r') as fp:
        cfg = upgrade(config_path, json.load(fp))

    return cfg


def build(config_path, cfg=base_config):
    with open(config_path, 'w') as fp:
        json.dump(cfg, fp, indent=4, sort_keys=True)

    logger.warn("Please configure/review config before running again: %r", config_path)

    exit(0)


def get_setting(args, name):
    try:
        argv_value = None

        # Argrument priority: cmd < environment < default
        if args[name]:
            argv_value = args[name]
            logger.info("Using ARG setting %s=%s", name, argv_value)

        elif settings[name]['env'] in os.environ:
            argv_value = os.environ[settings[name]['env']]
            logger.info("Using ENV setting %s=%s", settings[name]['env'], argv_value)

        else:
            argv_value = settings[name]['default']
            logger.info("Using default setting %s=%s", settings[name]['argv'], argv_value)

    except Exception:
        logger.exception("Exception retrieving setting value: %r" % name)

    return argv_value


# Parse command line arguments
def parse_args():
    parser = argparse.ArgumentParser(
        description=(
            'Script to assist sonarr/radarr with plex imports. Will only scan the folder \n'
            'that has been imported, instead of the whole library section.'
        ),
        formatter_class=argparse.RawTextHelpFormatter
    )

    # Mode
    parser.add_argument('cmd',
        choices=('sections', 'server'),
        help=(
            '"sections": prints plex sections\n'
            '"server": starts the application'
        )
    )

    # Config file
    parser.add_argument(settings['config']['argv'],
        nargs='?',
        const=None,
        help='Config file location (default: %s)' % settings['config']['default']
    )

    # Log file
    parser.add_argument(settings['logfile']['argv'],
        nargs='?',
        const=None,
        help='Log file location (default: %s)' % settings['logfile']['default']
    )

    # Logging level
    parser.add_argument(settings['loglevel']['argv'],
        choices=('WARN', 'INFO', 'DEBUG'),
        help='Log level (default: %s)' % settings['loglevel']['default']
    )

    # Print help by default if no arguments
    if len(sys.argv) == 1:
        parser.print_help()

        sys.exit(0)

    else:
        return vars(parser.parse_args())<|MERGE_RESOLUTION|>--- conflicted
+++ resolved
@@ -1,10 +1,9 @@
+import argparse
 import json
 import logging
 import os
 import sys
 import uuid
-import argparse
-
 
 logger = logging.getLogger("CONFIG")
 
@@ -78,6 +77,7 @@
     }
 }
 
+
 def upgrade(config_path, cfg):
     fields = []
     fields_env = {}
@@ -87,14 +87,6 @@
             cfg[name] = data
             fields.append(name)
 
-<<<<<<< HEAD
-    if added_fields and len(fields):
-        with open(config_path, 'w') as fpc:
-            json.dump(new_config, fpc, indent=4, sort_keys=True)
-            fpc.close()
-        logger.info("Upgraded config.json, added %d new field(s): %r", added_fields, fields)
-    return new_config
-=======
         if name in os.environ:
             fields_env[name] = os.environ[name]
             logger.info("Using ENV setting %s=%s", name, os.environ[name])
@@ -109,20 +101,14 @@
 
     return cfg
 
->>>>>>> 5db093c1
 
 def load(cmd_args):
     config_path = get_setting(cmd_args, 'config')
 
     if not os.path.exists(config_path):
-<<<<<<< HEAD
-        build()
-        exit(0)
-=======
         logger.warn("No config file found, creating default config.")
         build(config_path)
 
->>>>>>> 5db093c1
     cfg = {}
     with open(config_path, 'r') as fp:
         cfg = upgrade(config_path, json.load(fp))
@@ -174,32 +160,32 @@
 
     # Mode
     parser.add_argument('cmd',
-        choices=('sections', 'server'),
-        help=(
-            '"sections": prints plex sections\n'
-            '"server": starts the application'
-        )
-    )
+                        choices=('sections', 'server'),
+                        help=(
+                            '"sections": prints plex sections\n'
+                            '"server": starts the application'
+                        )
+                        )
 
     # Config file
     parser.add_argument(settings['config']['argv'],
-        nargs='?',
-        const=None,
-        help='Config file location (default: %s)' % settings['config']['default']
-    )
+                        nargs='?',
+                        const=None,
+                        help='Config file location (default: %s)' % settings['config']['default']
+                        )
 
     # Log file
     parser.add_argument(settings['logfile']['argv'],
-        nargs='?',
-        const=None,
-        help='Log file location (default: %s)' % settings['logfile']['default']
-    )
+                        nargs='?',
+                        const=None,
+                        help='Log file location (default: %s)' % settings['logfile']['default']
+                        )
 
     # Logging level
     parser.add_argument(settings['loglevel']['argv'],
-        choices=('WARN', 'INFO', 'DEBUG'),
-        help='Log level (default: %s)' % settings['loglevel']['default']
-    )
+                        choices=('WARN', 'INFO', 'DEBUG'),
+                        help='Log level (default: %s)' % settings['loglevel']['default']
+                        )
 
     # Print help by default if no arguments
     if len(sys.argv) == 1:
