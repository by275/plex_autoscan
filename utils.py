--- conflicted
+++ resolved
@@ -80,15 +80,11 @@
     for item in config['SERVER_IGNORE_LIST']:
         if item.lower() in file_path.lower():
             return True, item
-<<<<<<< HEAD
+
     return False, None
 
 
 def remove_item_from_list(item, from_list):
     while item in from_list:
         from_list.pop(from_list.index(item))
-    return
-=======
-
-    return False, None
->>>>>>> 5db093c1
+    return